--- conflicted
+++ resolved
@@ -138,11 +138,7 @@
 	'--inspect-extensions': localize('inspect-extensions', "Allow debugging and profiling of extensions. Check the developer tools for the connection uri."),
 	'--inspect-brk-extensions': localize('inspect-brk-extensions', "Allow debugging and profiling of extensions with the extension host being paused after start. Check the developer tools for the connection uri."),
 	'-r, --reuse-window': localize('reuseWindow', "Force opening a file or folder in the last active window."),
-<<<<<<< HEAD
-=======
-	'--user-data-dir <dir>': localize('userDataDir', "Specifies the directory that user data is kept in, useful when running as root."),
 	'--log <level>': localize('log', "Log level to use. Default is 'info'. Allowed values are 'critical', 'error', 'warn', 'info', 'debug', 'trace', 'off'."),
->>>>>>> 3bac9bd0
 	'--verbose': localize('verbose', "Print verbose output (implies --wait)."),
 	'-w, --wait': localize('wait', "Wait for the files to be closed before returning."),
 	'--list-extensions': localize('listExtensions', "List the installed extensions."),
